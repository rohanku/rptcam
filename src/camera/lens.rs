//!

use crate::{Aperture, ApertureShape};

/// Refractive index of imaging medium.
pub const IMAGING_MEDIUM_N_D: f64 = 1.;

pub const WAVELENGTH_D_LINE: f64 = 589.3e-9;
pub const WAVELENGTH_F_LINE: f64 = 486.1e-9;
pub const WAVELENGTH_C_LINE: f64 = 656.3e-9;

/// An object-facing surface of a lens element within a lens system
#[derive(Clone, Debug)]
pub struct LensSurface {
    /// Radius of curvature
    pub radius: f64,
    /// Element thickness
    pub thickness: f64,
    /// Element index of refraction for sodium `d` line
    pub n_d: Option<f64>,
<<<<<<< HEAD
    /// Aperture diameter
    pub aperture: f64,
    /// V number, characterizing dispersion.
    pub v_no: f64,
=======
    /// Aperture
    pub aperture: Aperture,
>>>>>>> 4ead4605
}

/// A lens system
#[derive(Clone, Debug)]
pub struct LensSystem {
    /// Surfaces of lens elements from closest to the object to farthest from the object
    pub surfaces: Vec<LensSurface>,
}

/// A lens
pub trait Lens: Send + Sync {
    /// The minimum distance from the image sensor that can be brought into focus.
    fn focus_min(&self) -> Option<f64>;
    /// The maximum distance from the image sensor that can be brought into focus.
    fn focus_max(&self) -> Option<f64>;

    /// The lens system that brings an object at the given distance from the image sensor into focus.
    ///
    /// If the lens does not support this distance, returns the best valid lens configuration.
    fn lens_system(&self, object_distance: f64) -> LensSystem;
}

/// A single lens
#[derive(Clone, Debug)]
pub struct SingleLens {
    /// Outward-facing radius of curvature.
    ///
    /// Positive radius of curvature indicates a convex surface.
    pub r1: f64,
    /// Inward-facing radius of curvature.
    ///
    /// Positive radius of curvature indicates a convex surface.
    pub r2: f64,
    /// Aperture
    pub aperture: Aperture,
    /// Thickness.
    pub thickness: f64,
    /// Index of refraction at sodium `d` line.
    pub n_d: f64,
    /// V number.
    pub v_no: f64,
}

impl Default for SingleLens {
    fn default() -> Self {
        Self {
            r1: 4.,
            r2: 4.,
            aperture: Aperture {
                scale: 0.035,
                shape: ApertureShape::Circle,
            },
            thickness: 0.01,
            n_d: 1.8,
            v_no: 1.,
        }
    }
}

impl SingleLens {
    /// Focal length of this [`SingleLens`]
    pub fn focal_length(&self) -> f64 {
        1. / ((self.n_d - 1.)
            * (1. / self.r1 + 1. / self.r2
                - (self.n_d - 1.) * self.thickness / (self.n_d * self.r1 * self.r2)))
    }
}

impl Lens for SingleLens {
    fn focus_max(&self) -> Option<f64> {
        None
    }
    fn focus_min(&self) -> Option<f64> {
        Some(4. * self.focal_length())
    }
    fn lens_system(&self, object_distance: f64) -> LensSystem {
        let object_distance = object_distance.max(4. * self.focal_length());
        let a = 1.;
        let b = -object_distance;
        let c = self.focal_length() * object_distance;
        let discriminant = b * b - 4. * a * c;
        let min_distance = self.thickness / 2. + 0.2;
        let image_distance = if discriminant < 0. {
            min_distance
        } else {
            let opt1 = (-b - discriminant.sqrt()) / 2. / a;
            let opt2 = (-b + discriminant.sqrt()) / 2. / a;
            if opt1 > min_distance {
                opt1
            } else if opt2 > min_distance {
                opt2
            } else {
                min_distance
            }
        };

        LensSystem {
            surfaces: vec![
                LensSurface {
                    radius: self.r1,
                    thickness: self.thickness,
                    n_d: Some(self.n_d),
<<<<<<< HEAD
                    aperture: self.aperture,
                    v_no: self.v_no,
=======
                    aperture: self.aperture.clone(),
>>>>>>> 4ead4605
                },
                LensSurface {
                    radius: -self.r2,
                    thickness: image_distance - self.thickness / 2.,
                    n_d: None,
<<<<<<< HEAD
                    aperture: self.aperture,
                    v_no: 0.0,
=======
                    aperture: self.aperture.clone(),
>>>>>>> 4ead4605
                },
            ],
        }
    }
}

impl LensSurface {
    pub fn n(&self, wavelength: f64) -> Option<f64> {
        if let Some(n_d) = self.n_d {
            let k = (n_d - 1.) / (self.v_no * (WAVELENGTH_F_LINE - WAVELENGTH_C_LINE));
            Some(n_d + k * (wavelength - WAVELENGTH_D_LINE))
        } else {
            None
        }
    }
}<|MERGE_RESOLUTION|>--- conflicted
+++ resolved
@@ -16,17 +16,12 @@
     pub radius: f64,
     /// Element thickness
     pub thickness: f64,
+    /// Aperture
+    pub aperture: Aperture,
     /// Element index of refraction for sodium `d` line
     pub n_d: Option<f64>,
-<<<<<<< HEAD
-    /// Aperture diameter
-    pub aperture: f64,
     /// V number, characterizing dispersion.
     pub v_no: f64,
-=======
-    /// Aperture
-    pub aperture: Aperture,
->>>>>>> 4ead4605
 }
 
 /// A lens system
@@ -128,24 +123,16 @@
                 LensSurface {
                     radius: self.r1,
                     thickness: self.thickness,
+                    aperture: self.aperture.clone(),
                     n_d: Some(self.n_d),
-<<<<<<< HEAD
-                    aperture: self.aperture,
                     v_no: self.v_no,
-=======
-                    aperture: self.aperture.clone(),
->>>>>>> 4ead4605
                 },
                 LensSurface {
                     radius: -self.r2,
                     thickness: image_distance - self.thickness / 2.,
+                    aperture: self.aperture.clone(),
                     n_d: None,
-<<<<<<< HEAD
-                    aperture: self.aperture,
                     v_no: 0.0,
-=======
-                    aperture: self.aperture.clone(),
->>>>>>> 4ead4605
                 },
             ],
         }
